[package]
name = "server"
version = "0.1.0"
edition = "2021"

# See more keys and their definitions at https://doc.rust-lang.org/cargo/reference/manifest.html

[dependencies]
clash = { path=".." }
tokio = { version = "1", features = ["rt", "rt-multi-thread", "io-util", "net", "macros"] }
<<<<<<< HEAD
rand = "0.8.4"
=======

log = "0.4"
env_logger = "0.9"
>>>>>>> 9fd757df
<|MERGE_RESOLUTION|>--- conflicted
+++ resolved
@@ -8,10 +8,6 @@
 [dependencies]
 clash = { path=".." }
 tokio = { version = "1", features = ["rt", "rt-multi-thread", "io-util", "net", "macros"] }
-<<<<<<< HEAD
 rand = "0.8.4"
-=======
-
 log = "0.4"
-env_logger = "0.9"
->>>>>>> 9fd757df
+env_logger = "0.9"