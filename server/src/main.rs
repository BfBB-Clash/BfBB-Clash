use clash::player::Player;
use clash::protocol::{self, Connection, Message};
use log::{debug, error, info, warn};
use rand::{thread_rng, Rng};
use std::collections::HashMap;
use std::sync::{Arc, RwLock};
use tokio::net::{TcpListener, TcpStream};
use tokio::spawn;

<<<<<<< HEAD
pub mod lobby;
=======
struct State {
    players: HashMap<u32, Player>,
}

impl State {
    fn new() -> Self {
        Self {
            players: HashMap::new(),
        }
    }

    fn gen_auth_id(&self) -> u32 {
        let mut auth_id;
        loop {
            auth_id = thread_rng().gen();
            if !self.players.contains_key(&auth_id) {
                break;
            };
        }
        auth_id
    }
}
>>>>>>> 96f8fc2c

#[tokio::main]
async fn main() {
    env_logger::Builder::new()
        .format_level(true)
        .format_module_path(true)
        .format_target(false)
        .format_indent(Some(4))
        .format_timestamp_secs()
        .filter_level(log::LevelFilter::Warn)
        .parse_env("CLASH_LOG")
        .init();
    let listener = TcpListener::bind("127.0.0.1:42932").await.unwrap();
<<<<<<< HEAD
    info!("Listening on port 42932");
    loop {
        let (socket, _) = listener.accept().await.unwrap();
        spawn(async move { handle_connection(socket).await });
    }
}

async fn handle_connection(socket: TcpStream) {
=======

    // We will certainly want more than one lock for the server state. Likely at least for each
    // individual lobby
    let state = Arc::new(RwLock::new(State::new()));
    loop {
        let (socket, _) = listener.accept().await.unwrap();

        let state = state.clone();
        spawn(async move { handle_new_connection(state, socket).await });
    }
}

async fn handle_new_connection(state: Arc<RwLock<State>>, socket: TcpStream) {
>>>>>>> 96f8fc2c
    let mut connection = Connection::new(socket);

    // Generate an auth id for this user
    let auth_id;
    {
        let mut state = state.write().unwrap();
        auth_id = state.gen_auth_id();
        state
            .players
            .insert(auth_id, Player::new("TODO lol".into()));
    }

    connection
        .write_frame(Message::ConnectionAccept { auth_id })
        .await
        .unwrap();
    info!("New connection for player id {auth_id:#X} opened");

    loop {
        let incoming = match connection.read_frame().await {
            Ok(Some(x)) => x,
            Ok(None) => {
                info!("Player id {auth_id:#X} disconnected");
                break;
            }
            Err(e) => {
                error!(
                    "Error reading message from player id {auth_id:#X}. Closing connection\n{e:?}"
                );
                break;
            }
        };

        debug!("Received message from player id {auth_id:#X} \nMessage: {incoming:#?}",);

        match incoming {
            Message::GameHost { auth_id, lobby_id } => todo!(),
            Message::GameJoin { auth_id, lobby_id } => todo!(),
            Message::GameLobbyInfo { auth_id, lobby_id } => todo!(),
            Message::GameBegin { auth_id, lobby_id } => todo!(),
            Message::GameEnd { auth_id, lobby_id } => todo!(),
            Message::GameLeave { auth_id, lobby_id } => todo!(),
            Message::GameOptions {
                auth_id,
                lobby_id,
                options,
            } => {
                todo!()
            }
            Message::GameCurrentRoom {
                auth_id,
                lobby_id,
                room,
            } => todo!(),
            Message::GameItemCollected {
                auth_id,
                lobby_id,
                item,
            } => {
                todo!()
            }
            m => {
                warn!("Player id {auth_id:#X} sent a server only message. \nMessage: {m:?}")
            }
        }
    }

    // Clean up player
    let mut state = state.write().unwrap();
    state.players.remove(&auth_id);
}<|MERGE_RESOLUTION|>--- conflicted
+++ resolved
@@ -7,9 +7,7 @@
 use tokio::net::{TcpListener, TcpStream};
 use tokio::spawn;
 
-<<<<<<< HEAD
 pub mod lobby;
-=======
 struct State {
     players: HashMap<u32, Player>,
 }
@@ -32,7 +30,6 @@
         auth_id
     }
 }
->>>>>>> 96f8fc2c
 
 #[tokio::main]
 async fn main() {
@@ -46,17 +43,8 @@
         .parse_env("CLASH_LOG")
         .init();
     let listener = TcpListener::bind("127.0.0.1:42932").await.unwrap();
-<<<<<<< HEAD
     info!("Listening on port 42932");
-    loop {
-        let (socket, _) = listener.accept().await.unwrap();
-        spawn(async move { handle_connection(socket).await });
-    }
-}
-
-async fn handle_connection(socket: TcpStream) {
-=======
-
+    
     // We will certainly want more than one lock for the server state. Likely at least for each
     // individual lobby
     let state = Arc::new(RwLock::new(State::new()));
@@ -69,7 +57,6 @@
 }
 
 async fn handle_new_connection(state: Arc<RwLock<State>>, socket: TcpStream) {
->>>>>>> 96f8fc2c
     let mut connection = Connection::new(socket);
 
     // Generate an auth id for this user
