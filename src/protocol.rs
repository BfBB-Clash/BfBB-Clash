--- conflicted
+++ resolved
@@ -5,6 +5,7 @@
 use tokio::{io::AsyncReadExt, io::AsyncWriteExt, io::BufWriter, net::TcpStream};
 
 use crate::room::Room;
+use crate::lobby::Options;
 
 // TODO: Take more advantage of the type system (e.g. Client/Server messages)
 #[derive(Debug, Deserialize, Serialize)]
@@ -64,19 +65,6 @@
     Fuse,
 }
 
-<<<<<<< HEAD
-#[derive(Debug)]
-pub enum Room {}
-
-
-=======
-#[derive(Debug, Deserialize, Serialize)]
-pub struct Options {
-    pub max_spats: u8,
-    pub ng_plus: bool,
-}
->>>>>>> 9fd757df
-
 #[derive(Debug, Error)]
 pub enum Error {
     #[error("Frame exceeded max length")]
